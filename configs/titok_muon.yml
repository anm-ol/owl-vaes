<<<<<<< HEAD
# Config for a simple 256 -> 16 autoencoder
model:
  model_id: titok
  sample_size: 64
  channels: 3
  latent_size: 16
  latent_channels: 128

  noise_decoder_inputs: 0.05

  n_layers: 12
  n_heads: 6
  d_model: 384

  patch_size: 4

train:
  trainer_id: rec
  data_id: mnist

  target_batch_size: 32
  batch_size: 32

  epochs: 200

  opt: Muon
  opt_kwargs:
    lr: 1.0e-3
    momentum: 0.95
    adamw_lr: 1.0e-4
    adamw_wd: 0.01
    adamw_eps: 1.0e-15
    adamw_betas: [0.9, 0.95]
    adamw_keys:
      [encoder.proj_in, encoder.proj_out, decoder.proj_in, decoder.proj_out]

  loss_weights:
    latent_reg: 0.0
    lpips: 0.0

  scheduler: LinearWarmup
  scheduler_kwargs:
    warmup_steps: 100
    min_lr: 1.0e-4

  checkpoint_dir: checkpoints/v0

  sample_interval: 1000
  save_interval: 10000

wandb:
  name: ${env:WANDB_USER_NAME}
  project: new_vaes
  run_name: v0
=======
# Config for a simple 256 -> 16 autoencoder
model:
  model_id: titok
  sample_size: 64
  channels: 3
  latent_size: 16
  latent_channels: 128
  
  noise_decoder_inputs: 0.05
  
  n_layers: 12
  n_heads: 6
  d_model: 384

  patch_size: 4
  mimetic_init: false
  causal: false

train:
  trainer_id: rec
  data_id: mnist

  target_batch_size: 32
  batch_size: 32

  epochs: 200

  opt: Muon
  opt_kwargs:
    lr: 1.0e-3
    momentum: 0.95
    adamw_lr: 1.0e-4
    adamw_wd: 0.01
    adamw_eps: 1.0e-15
    adamw_betas: [0.9, 0.95]
    adamw_keys: [encoder.proj_in, encoder.proj_out, decoder.proj_in, decoder.proj_out]

  loss_weights:
    lpips: 0.0

  scheduler: LinearWarmup
  scheduler_kwargs:
    warmup_steps: 100
    min_lr: 1.0e-4

  checkpoint_dir: checkpoints/v0

  sample_interval: 1000
  save_interval: 10000

wandb:
  name: ${env:WANDB_USER_NAME}
  project: new_vaes
  run_name: v0
>>>>>>> 3fe9dc8d
<|MERGE_RESOLUTION|>--- conflicted
+++ resolved
@@ -1,4 +1,3 @@
-<<<<<<< HEAD
 # Config for a simple 256 -> 16 autoencoder
 model:
   model_id: titok
@@ -14,6 +13,8 @@
   d_model: 384
 
   patch_size: 4
+  mimetic_init: true
+  causal: false
 
 train:
   trainer_id: rec
@@ -36,7 +37,6 @@
       [encoder.proj_in, encoder.proj_out, decoder.proj_in, decoder.proj_out]
 
   loss_weights:
-    latent_reg: 0.0
     lpips: 0.0
 
   scheduler: LinearWarmup
@@ -52,60 +52,4 @@
 wandb:
   name: ${env:WANDB_USER_NAME}
   project: new_vaes
-  run_name: v0
-=======
-# Config for a simple 256 -> 16 autoencoder
-model:
-  model_id: titok
-  sample_size: 64
-  channels: 3
-  latent_size: 16
-  latent_channels: 128
-  
-  noise_decoder_inputs: 0.05
-  
-  n_layers: 12
-  n_heads: 6
-  d_model: 384
-
-  patch_size: 4
-  mimetic_init: false
-  causal: false
-
-train:
-  trainer_id: rec
-  data_id: mnist
-
-  target_batch_size: 32
-  batch_size: 32
-
-  epochs: 200
-
-  opt: Muon
-  opt_kwargs:
-    lr: 1.0e-3
-    momentum: 0.95
-    adamw_lr: 1.0e-4
-    adamw_wd: 0.01
-    adamw_eps: 1.0e-15
-    adamw_betas: [0.9, 0.95]
-    adamw_keys: [encoder.proj_in, encoder.proj_out, decoder.proj_in, decoder.proj_out]
-
-  loss_weights:
-    lpips: 0.0
-
-  scheduler: LinearWarmup
-  scheduler_kwargs:
-    warmup_steps: 100
-    min_lr: 1.0e-4
-
-  checkpoint_dir: checkpoints/v0
-
-  sample_interval: 1000
-  save_interval: 10000
-
-wandb:
-  name: ${env:WANDB_USER_NAME}
-  project: new_vaes
-  run_name: v0
->>>>>>> 3fe9dc8d
+  run_name: v0