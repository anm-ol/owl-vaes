--- conflicted
+++ resolved
@@ -1,25 +1,22 @@
-from typing import Any
-
-from owl_vaes.nn.audio import AudioAutoEncoder
-
-from .dcae import DCAE
-
-from .dcae import DCAE, Decoder
-from .dcae_vq import DCVQVAE
-from .proxy_titok import ProxyTiToKVAE
-from .titok import TiToKVAE
-from .titok_vq import TiToKVQVAE
-
-def get_model_cls(model_id: str) -> Any:
-    return {
-        "dcae": DCAE,
-        "titok": TiToKVAE,
-        "titok_vq": TiToKVQVAE,
-        "dcae_vq": DCVQVAE,
-        "proxy_titok": ProxyTiToKVAE,
-<<<<<<< HEAD
-        "dcae_decoder": Decoder
-=======
-        "audio_ae": AudioAutoEncoder,
->>>>>>> 461bf9bb
-    }.get(model_id)
+from typing import Any
+
+from owl_vaes.nn.audio import AudioAutoEncoder
+
+from .dcae import DCAE
+
+from .dcae import DCAE, Decoder
+from .dcae_vq import DCVQVAE
+from .proxy_titok import ProxyTiToKVAE
+from .titok import TiToKVAE
+from .titok_vq import TiToKVQVAE
+
+def get_model_cls(model_id: str) -> Any:
+    return {
+        "dcae": DCAE,
+        "titok": TiToKVAE,
+        "titok_vq": TiToKVQVAE,
+        "dcae_vq": DCVQVAE,
+        "proxy_titok": ProxyTiToKVAE,
+        "dcae_decoder": Decoder
+        "audio_ae": AudioAutoEncoder,
+    }.get(model_id)